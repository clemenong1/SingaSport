import React, { useEffect, useState, useRef } from 'react';
import {
  View,
  StyleSheet,
  TextInput,
  FlatList,
  Text,
  Dimensions,
  ActivityIndicator,
  Alert,
  TouchableOpacity,
} from 'react-native';
import { Ionicons } from '@expo/vector-icons';
import MapView, { Marker, PROVIDER_GOOGLE } from 'react-native-maps';
import type { Region } from 'react-native-maps';
import * as Location from 'expo-location';
import * as geolib from 'geolib';
import * as Notifications from 'expo-notifications';
import axios from 'axios';
import { router } from 'expo-router';


const GOOGLE_API_KEY = 'AIzaSyB01KvNeXC7aRXmCAA3z6aKO4keIG7U244';

// Add your geofence data
const basketballCourts = [
  { id: 'VP Sheltered Basketball Court', latitude: 1.4296513, longitude: 103.7974786, radius: 100 },
  { id: 'court2', latitude: 1.305, longitude: 103.805, radius: 100 },
  { id: 'clemen house', latitude: 1.4284690, longitude: 103.7926025, radius: 1000 },
];

const insideStates: Record<string, boolean> = {};

interface Court {
  place_id: string;
  name: string;
  latitude: number;
  longitude: number;
  address?: string;
  rating?: number;
  userRatingsTotal?: number;
  isOpen?: boolean;
}

export default function MapScreen(): React.JSX.Element {
  const mapRef = useRef<MapView>(null);
  const [region, setRegion] = useState<Region | null>(null);
  const [courts, setCourts] = useState<Court[]>([]);
  const [search, setSearch] = useState<string>('');
  const [userLocation, setUserLocation] = useState<{ latitude: number; longitude: number } | null>(null);
  const [selectedCourtId, setSelectedCourtId] = useState<string | null>(null);

  const calculateDistanceKm = (lat1: number, lon1: number, lat2: number, lon2: number): number => {
    const toRad = (value: number) => (value * Math.PI) / 180;
  
    const R = 6371;
    const dLat = toRad(lat2 - lat1);
    const dLon = toRad(lon2 - lon1);
  
    const a =
      Math.sin(dLat / 2) * Math.sin(dLat / 2) +
      Math.cos(toRad(lat1)) * Math.cos(toRad(lat2)) *
      Math.sin(dLon / 2) * Math.sin(dLon / 2);
  
    const c = 2 * Math.atan2(Math.sqrt(a), Math.sqrt(1 - a));
    return R * c;
  };

  useEffect(() => {
    (async () => {
      // Request notification permissions
      const { status: notificationStatus } = await Notifications.requestPermissionsAsync();
      
      // Request location permissions
      const { status } = await Location.requestForegroundPermissionsAsync();
      if (status !== 'granted') {
        Alert.alert('Permission denied', 'Location access is required.');
        return;
      }

      // Get initial location
      const location = await Location.getCurrentPositionAsync({});
      const { latitude, longitude } = location.coords;
      
      setUserLocation({ latitude, longitude });
      setRegion({
        latitude,
        longitude,
        latitudeDelta: 0.01,
        longitudeDelta: 0.01,
      });

      fetchNearbyCourts(latitude, longitude);

      // Start foreground location tracking
      const locationSubscription = Location.watchPositionAsync(
        {
          accuracy: Location.Accuracy.Balanced,
          timeInterval: 5000, // Update every 5 seconds
          distanceInterval: 10, // Update every 10 meters
        },
        (location) => {
          const { latitude, longitude } = location.coords;
          
          // Update user location state
          setUserLocation({ latitude, longitude });
          
          // Check geofences
          for (const court of basketballCourts) {
            const isInside = geolib.isPointWithinRadius(
              { latitude, longitude },
              { latitude: court.latitude, longitude: court.longitude },
              court.radius
            );

            if (isInside && !insideStates[court.id]) {
              insideStates[court.id] = true;
              console.log(`Entered geofence: ${court.id}`);

              // Show notification
              Notifications.scheduleNotificationAsync({
                content: {
                  title: `Entered ${court.id}`,
                  body: `You are inside the geofence for ${court.id}`,
                },
                trigger: null,
              });

            } else if (!isInside && insideStates[court.id]) {
              insideStates[court.id] = false;
              console.log(`Exited geofence: ${court.id}`);

              // Show notification
              Notifications.scheduleNotificationAsync({
                content: {
                  title: `Exited ${court.id}`,
                  body: `You left the geofence for ${court.id}`,
                },
                trigger: null,
              });
            }
          }
        }
      );

      // Cleanup subscription when component unmounts
      return () => {
        locationSubscription.then(sub => sub.remove());
      };
    })();
  }, []);

  const fetchNearbyCourts = async (lat: number, lng: number) => {
    try {
      const res = await axios.get(
        'https://maps.googleapis.com/maps/api/place/nearbysearch/json',
        {
          params: {
            location: `${lat},${lng}`,
            radius: 3000,
            keyword: 'basketball court',
            key: GOOGLE_API_KEY,
          },
        }
      );

      const results = res.data.results.map((place: any) => ({
        place_id: place.place_id,
        name: place.name,
        latitude: place.geometry.location.lat,
        longitude: place.geometry.location.lng,
        address: place.vicinity,
        rating: place.rating,
        userRatingsTotal: place.user_ratings_total,
        isOpen: place.opening_hours?.open_now,
      }));

      setCourts(results);
    } catch (err) {
      if (axios.isAxiosError(err)) {
    console.error('Axios error:', err.message);
    if (err.response) {
      console.error('Status:', err.response.status);
      console.error('Headers:', err.response.headers);
      console.error('Body:', err.response.data);
    }
  } else {
    console.error('Unknown error:', err);
  }
    }
  };

  // Function to navigate to a specific court on the map
  const navigateToCourtOnMap = (court: Court) => {
    if (mapRef.current) {
      const newRegion = {
        latitude: court.latitude,
        longitude: court.longitude,
        latitudeDelta: 0.005, // Zoom in closer to the court
        longitudeDelta: 0.005,
      };
      
      mapRef.current.animateToRegion(newRegion, 1000);
      
      // Highlight the selected court temporarily
      setSelectedCourtId(court.place_id);
      
      // Clear the selection after 3 seconds
      setTimeout(() => {
        setSelectedCourtId(null);
      }, 3000);
      
      console.log(`Navigating to ${court.name}`);
    }
  };

  if (!region) {
    return (
      <View style={styles.loadingContainer}>
        <ActivityIndicator size="large" color="#0000ff" />
      </View>
    );
  }

  // Sort courts by distance from user
  const sortedCourts = courts.sort((a, b) => {
    if (!userLocation) return 0; 
    const distA = calculateDistanceKm(userLocation.latitude, userLocation.longitude, a.latitude, a.longitude);
    const distB = calculateDistanceKm(userLocation.latitude, userLocation.longitude, b.latitude, b.longitude);
    return distA - distB;
  });

  return (
    <View style={styles.container}>
      <TouchableOpacity 
        style={styles.search}
        onPress={() => router.push('/search')}
        activeOpacity={0.7}
      >
        <View style={styles.searchContent}>
          <Ionicons name="search" size={20} color="#666" style={styles.searchIcon} />
          <Text style={styles.searchPlaceholder}>Search basketball courts</Text>
        </View>
      </TouchableOpacity>
      
      <MapView
        ref={mapRef}
        provider={PROVIDER_GOOGLE}
        style={styles.map}
        region={region}
        showsUserLocation
      >
        {sortedCourts.map((court) => (
          <Marker
            key={court.place_id}
            coordinate={{
              latitude: court.latitude,
              longitude: court.longitude,
            }}
            title={court.name}
            description={court.address}
            pinColor={selectedCourtId === court.place_id ? '#FF6B6B' : '#FF0000'}
          />
        ))}
      </MapView>

      <View style={styles.locateButtonContainer}>
        <TouchableOpacity
          onPress={() => {
            if (region && mapRef.current) {
              mapRef.current.animateToRegion(region, 1000);
            }
          }}
          style={styles.locateButton}
        >
          <Ionicons name="locate" size={24} color="white" />
        </TouchableOpacity>
      </View>

      <FlatList
        data={sortedCourts}
        keyExtractor={(item) => item.place_id}
        style={styles.list}
        renderItem={({ item }) => (
<<<<<<< HEAD
          <View style={styles.card}>
=======
          <TouchableOpacity 
            style={styles.card}
            onPress={() => navigateToCourtOnMap(item)}
            activeOpacity={0.7}
          >
>>>>>>> bee61cae
            <Text style={styles.name}>{item.name}</Text>
            {item.address && <Text style={styles.address}>{item.address}</Text>}
            {item.rating && (
              <Text style={styles.rating}>
                ⭐ {item.rating} ({item.userRatingsTotal ?? 0} reviews)
              </Text>
            )}
            {item.isOpen !== undefined && (
              <Text style={styles.openStatus}>
                {item.isOpen ? '🟢 Open now' : '🔴 Closed'}
              </Text>
            )}
            {userLocation && (
              <Text style={styles.distance}>
                📍 {calculateDistanceKm(userLocation.latitude, userLocation.longitude, item.latitude, item.longitude).toFixed(2)} km away
              </Text>
            )}
<<<<<<< HEAD
          </View>
=======
            
            {/* Add a visual indicator that the item is tappable */}
            <View style={styles.navigationHint}>
              <Ionicons name="chevron-forward" size={16} color="#007BFF" />
              <Text style={styles.navigationText}>Tap to view on map</Text>
            </View>
          </TouchableOpacity>
>>>>>>> bee61cae
        )}
      />
    </View>
  );
}


const styles = StyleSheet.create({
  container: { flex: 1 },
  search: {
    position: 'absolute',
    zIndex: 2,
    top: 10,
    left: 10,
    right: 10,
    backgroundColor: 'white',
    padding: 10,
    borderRadius: 8,
    elevation: 3,
    shadowColor: '#000',
    shadowOffset: { width: 0, height: 2 },
    shadowOpacity: 0.1,
    shadowRadius: 4,
  },
  searchContent: {
    flexDirection: 'row',
    alignItems: 'center',
  },
  searchIcon: {
    marginRight: 8,
  },
  searchPlaceholder: {
    color: '#666',
    fontSize: 16,
  },
  map: {
    width: Dimensions.get('window').width,
    height: Dimensions.get('window').height * 0.5,
  },
  loadingContainer: {
    flex: 1,
    justifyContent: 'center',
    alignItems: 'center',
  },
  list: {
    flex: 1,
    backgroundColor: '#f5f5f5',
    paddingTop: 8,
  },
  card: {
    padding: 12,
    borderBottomWidth: 1,
    borderColor: '#ddd',
    backgroundColor: 'white',
    marginHorizontal: 8,
    marginVertical: 4,
    borderRadius: 8,
    elevation: 2,
    shadowColor: '#000',
    shadowOffset: {
      width: 0,
      height: 1,
    },
    shadowOpacity: 0.22,
    shadowRadius: 2.22,
  },
  name: {
    fontSize: 16,
    fontWeight: '500',
  },
  address: {
    fontSize: 14,
    color: '#666',
    marginTop: 2,
  },
  rating: {
    fontSize: 14,
    color: '#888',
    marginTop: 2,
  },
  openStatus: {
    fontSize: 14,
    marginTop: 2,
  },
  distance: {
    fontSize: 14,
    color: '#007BFF',
    marginTop: 2,
  },
  locateButtonContainer: {
    position: 'absolute',
    bottom: 20,
    right: 20,
    zIndex: 3,
  },
  locateButton: {
    backgroundColor: '#1e90ff',
    padding: 12,
    borderRadius: 30,
    elevation: 4,
  },
  navigationHint: {
    flexDirection: 'row',
    alignItems: 'center',
    marginTop: 4,
  },
  navigationText: {
    fontSize: 14,
    color: '#007BFF',
    marginLeft: 4,
  },
});<|MERGE_RESOLUTION|>--- conflicted
+++ resolved
@@ -282,15 +282,11 @@
         keyExtractor={(item) => item.place_id}
         style={styles.list}
         renderItem={({ item }) => (
-<<<<<<< HEAD
-          <View style={styles.card}>
-=======
           <TouchableOpacity 
             style={styles.card}
             onPress={() => navigateToCourtOnMap(item)}
             activeOpacity={0.7}
           >
->>>>>>> bee61cae
             <Text style={styles.name}>{item.name}</Text>
             {item.address && <Text style={styles.address}>{item.address}</Text>}
             {item.rating && (
@@ -308,9 +304,6 @@
                 📍 {calculateDistanceKm(userLocation.latitude, userLocation.longitude, item.latitude, item.longitude).toFixed(2)} km away
               </Text>
             )}
-<<<<<<< HEAD
-          </View>
-=======
             
             {/* Add a visual indicator that the item is tappable */}
             <View style={styles.navigationHint}>
@@ -318,7 +311,6 @@
               <Text style={styles.navigationText}>Tap to view on map</Text>
             </View>
           </TouchableOpacity>
->>>>>>> bee61cae
         )}
       />
     </View>
